<<<<<<< HEAD
use crate::connection::challenge_manager_listener_run;
use crate::consts::{DeviceId, DEFAULT_LISTENING_PORT};
use crate::device_manager::DefaultDeviceManager;
use crate::machine_utils::get_local_ip;
use crate::server::DefaultServer;
use crate::state::InternalState;
=======
use crate::challenge::{cleanup, DefaultChallengeManager};
use crate::consts::{DeviceId, DEFAULT_LISTENING_PORT};
use crate::device_manager::DefaultDeviceManager;
use crate::machine_utils::get_local_ip;
use crate::server::{run, start_server, DefaultServer};
use crate::state::InternalState;
use crate::ui::start_ui;
use log::info;
>>>>>>> cd5c3c32
use std::error::Error;
use std::ops::Deref;
use std::sync::Arc;
use std::time::Duration;
<<<<<<< HEAD
use log::info;
=======
>>>>>>> cd5c3c32
use tokio::time::sleep;

mod balancer;
mod broadcast;
mod challenge;
mod client;
mod consts;
mod device_manager;
mod diff;
mod keychain;
mod machine_utils;
mod server;
mod state;
mod ui;
mod utils;

type NetError = Box<dyn Error + Send + Sync>;

#[tokio::main]
async fn main() -> Result<(), NetError> {
    env_logger::init();
<<<<<<< HEAD
=======

    let args: Vec<String> = std::env::args().collect();
    let use_ui = args.contains(&"--ui".to_string()) || args.contains(&"-u".to_string());

>>>>>>> cd5c3c32
    let internal_state = InternalState::new().with_passphrase("bonkers".to_string());

    let local_ip = get_local_ip().expect("Could not determine local IP address");

    info!("My Device ID: {}", &DeviceId[..]);
    info!("My Listening Port: {}", DEFAULT_LISTENING_PORT);
    info!("My Local IP: {}", local_ip);

<<<<<<< HEAD
    let device_manager_arc = Arc::clone(&DefaultDeviceManager);
    let default_server = Arc::clone(&DefaultServer);
    let dv_cp = device_manager_arc.clone();
    let device_manager_arc_for_join = device_manager_arc.clone();

    let known_devices_printer_handle = tokio::spawn(async move {
        loop {
            sleep(Duration::from_secs(15)).await;

            let known_devices = {
                let read_guard = dv_cp.known_devices.read().unwrap();
                read_guard.clone()
            };

            println!("\n--- Known Devices ({} total) ---", known_devices.len());
            for (id, device) in known_devices.iter() {
                println!(
                    "  ID: {}, Addr: {}, Last Seen: {:?}",
                    id, device.connect_addr, device.last_seen
                );
            }
            println!("---------------------------------\n");
        }
    });

    tokio::spawn(async move {
        connection::cleanup().await;
    });

    tokio::try_join!(
        tokio::spawn(broadcast::start_broadcast_announcer(
            DEFAULT_LISTENING_PORT,
            local_ip
        )),
        tokio::spawn(broadcast::start_listener()),
        tokio::spawn(async move { server::start().await }),
        tokio::spawn(async move { device_manager_arc_for_join.start().await }),
        tokio::spawn(challenge_manager_listener_run()),
        known_devices_printer_handle
    );
=======
    if use_ui {
        info!("Starting with UI mode...");
        info!("Use Ctrl+C to stop background services");

        let device_manager_arc = Arc::clone(&DefaultDeviceManager);
        let default_server = Arc::clone(&DefaultServer);
        let device_manager_arc_for_join = device_manager_arc.clone();

        let _background_services = tokio::try_join!(
            tokio::spawn(broadcast::start_broadcast_announcer(
                DEFAULT_LISTENING_PORT,
                local_ip
            )),
            tokio::spawn(broadcast::start_listener()),
            tokio::spawn(async move { start_server(default_server).await }),
            tokio::spawn(async move { device_manager_arc_for_join.start().await }),
            tokio::spawn(cleanup()),
            tokio::spawn(async move { start_ui().await })
        );
    } else {
        info!("Starting in headless mode...");
        info!("Use --ui or -u flag to start with terminal interface");

        let device_manager_arc = Arc::clone(&DefaultDeviceManager);
        let default_server = Arc::clone(&DefaultServer);
        let dv_cp = device_manager_arc.clone();
        let device_manager_arc_for_join = device_manager_arc.clone();

        let known_devices_printer_handle = tokio::spawn(async move {
            loop {
                sleep(Duration::from_secs(15)).await;

                let known_devices = {
                    let read_guard = dv_cp.known_devices.read().await;
                    read_guard.clone()
                };

                println!("\n--- Known Devices ({} total) ---", known_devices.len());
                for (id, device) in known_devices.iter() {
                    println!(
                        "  ID: {}, Addr: {}, Last Seen: {:?}",
                        id, device.connect_addr, device.last_seen
                    );
                }
                println!("---------------------------------\n");
            }
        });

        let challenge_manager = DefaultChallengeManager.clone();
        let tasks = tokio::try_join!(
            tokio::spawn(broadcast::start_broadcast_announcer(
                DEFAULT_LISTENING_PORT,
                local_ip
            )),
            tokio::spawn(broadcast::start_listener()),
            tokio::spawn(async move { server::run(default_server.clone()).await }),
            tokio::spawn(async move { challenge::run(challenge_manager.clone()).await }),
            tokio::spawn(async move { device_manager_arc_for_join.start().await }),
            tokio::spawn(cleanup()),
            known_devices_printer_handle
        );
    }
>>>>>>> cd5c3c32

    Ok(())
}<|MERGE_RESOLUTION|>--- conflicted
+++ resolved
@@ -1,11 +1,3 @@
-<<<<<<< HEAD
-use crate::connection::challenge_manager_listener_run;
-use crate::consts::{DeviceId, DEFAULT_LISTENING_PORT};
-use crate::device_manager::DefaultDeviceManager;
-use crate::machine_utils::get_local_ip;
-use crate::server::DefaultServer;
-use crate::state::InternalState;
-=======
 use crate::challenge::{cleanup, DefaultChallengeManager};
 use crate::consts::{DeviceId, DEFAULT_LISTENING_PORT};
 use crate::device_manager::DefaultDeviceManager;
@@ -14,15 +6,10 @@
 use crate::state::InternalState;
 use crate::ui::start_ui;
 use log::info;
->>>>>>> cd5c3c32
 use std::error::Error;
 use std::ops::Deref;
 use std::sync::Arc;
 use std::time::Duration;
-<<<<<<< HEAD
-use log::info;
-=======
->>>>>>> cd5c3c32
 use tokio::time::sleep;
 
 mod balancer;
@@ -44,13 +31,10 @@
 #[tokio::main]
 async fn main() -> Result<(), NetError> {
     env_logger::init();
-<<<<<<< HEAD
-=======
 
     let args: Vec<String> = std::env::args().collect();
     let use_ui = args.contains(&"--ui".to_string()) || args.contains(&"-u".to_string());
 
->>>>>>> cd5c3c32
     let internal_state = InternalState::new().with_passphrase("bonkers".to_string());
 
     let local_ip = get_local_ip().expect("Could not determine local IP address");
@@ -59,48 +43,6 @@
     info!("My Listening Port: {}", DEFAULT_LISTENING_PORT);
     info!("My Local IP: {}", local_ip);
 
-<<<<<<< HEAD
-    let device_manager_arc = Arc::clone(&DefaultDeviceManager);
-    let default_server = Arc::clone(&DefaultServer);
-    let dv_cp = device_manager_arc.clone();
-    let device_manager_arc_for_join = device_manager_arc.clone();
-
-    let known_devices_printer_handle = tokio::spawn(async move {
-        loop {
-            sleep(Duration::from_secs(15)).await;
-
-            let known_devices = {
-                let read_guard = dv_cp.known_devices.read().unwrap();
-                read_guard.clone()
-            };
-
-            println!("\n--- Known Devices ({} total) ---", known_devices.len());
-            for (id, device) in known_devices.iter() {
-                println!(
-                    "  ID: {}, Addr: {}, Last Seen: {:?}",
-                    id, device.connect_addr, device.last_seen
-                );
-            }
-            println!("---------------------------------\n");
-        }
-    });
-
-    tokio::spawn(async move {
-        connection::cleanup().await;
-    });
-
-    tokio::try_join!(
-        tokio::spawn(broadcast::start_broadcast_announcer(
-            DEFAULT_LISTENING_PORT,
-            local_ip
-        )),
-        tokio::spawn(broadcast::start_listener()),
-        tokio::spawn(async move { server::start().await }),
-        tokio::spawn(async move { device_manager_arc_for_join.start().await }),
-        tokio::spawn(challenge_manager_listener_run()),
-        known_devices_printer_handle
-    );
-=======
     if use_ui {
         info!("Starting with UI mode...");
         info!("Use Ctrl+C to stop background services");
@@ -163,7 +105,6 @@
             known_devices_printer_handle
         );
     }
->>>>>>> cd5c3c32
 
     Ok(())
 }
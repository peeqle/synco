--- conflicted
+++ resolved
@@ -1,10 +1,6 @@
 use crate::broadcast::DiscoveredDevice;
 use lazy_static::lazy_static;
-<<<<<<< HEAD
-use log::debug;
-=======
 use log::info;
->>>>>>> cd5c3c32
 use std::collections::HashMap;
 use std::error::Error;
 use std::net::SocketAddr;
@@ -112,8 +108,7 @@
                 return false;
             }
             true
-        });
-        debug!("[DEVICE MANAGER] Cleanup finished.")
+        })
     }
 }
 
